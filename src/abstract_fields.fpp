!
!  abstract_fields.f90
!  This file is part of FACTUAL.
!
!  Copyright 2016 Christopher MacMackin <cmacmackin@gmail.com>
!  
!  This program is free software; you can redistribute it and/or modify
!  it under the terms of the GNU General Public License as published
!  by the Free Software Foundation; either version 3 of the License,
!  or (at your option) any later version.
!  
!  This program is distributed in the hope that it will be useful,
!  but WITHOUT ANY WARRANTY; without even the implied warranty of
!  MERCHANTABILITY or FITNESS FOR A PARTICULAR PURPOSE.  See the
!  GNU General Public License for more details.
!  
!  You should have received a copy of the GNU General Public License
!  License along with this program; if not, write to the Free Software
!  Foundation, Inc., 51 Franklin Street, Fifth Floor, Boston,
!  MA 02110-1301, USA.
!  

#:include 'fypp_utils.fpp'

module abstract_fields_mod
  !* Author: Chris MacMackin
  !  Date: March 2016
  !  License: GPLv3
  !
  ! Provides an abstract data types representing mathematical fields.
  ! Inspiration is taken from Rouson, Xia, and Xu (2011), in that this
  ! type encapsulates many of the mathematical operations which are
  ! performed on fields.
  !
  !####Bibliography
  ! *Scientific Software Design: The Object-Oriented Way*, Rouson, 
  ! Damian and Xia, Jim and Xu, Xiaofeng, 2011, ISBN 9780521888134, 
  ! Cambridge University Press, New York, NY, USA.
  !
  use iso_fortran_env, only: r8 => real64
  use h5lt, only: hid_t
  implicit none
  private

  character(len=10), parameter, public :: hdf_field_type_attr = 'field_type'
  character(len=15), parameter, public :: hdf_vector_attr = 'is_vector_field'
  character(len=14), parameter, public :: hdf_grid_attr = 'gridpoints_dim'
  
  real(r8) :: tolerance = 1e-10_r8
  public :: set_tol, get_tol
  
  type, abstract, public :: abstract_field
    !* Author: Chris MacMackin
    !  Date: March 2016
    !
    ! An abstract data type representing a mathematical field. 
    ! Inspiration is taken from the abstract calculus pattern described
    ! by Rouson, Xia, and Xu (2011). This particular type is meant only
    ! to provide whatever common properties are shared by fields of 
    ! scalar and vector quantities. These are type-bound procedures 
    ! which work with intrinsic types, either to provide information
    ! about the field or to provide the field data in a raw form.
    !
    !####Bibliography
    ! *Scientific Software Design: The Object-Oriented Way*, Rouson, 
    ! Damian and Xia, Jim and Xu, Xiaofeng, 2011, ISBN 9780521888134, 
    ! Cambridge University Press, New York, NY, USA.
    !
    private
    integer, pointer :: temporary => null()
  contains
    procedure :: elements
      !! Specifies the number of individual data points present in this field.
    procedure(f_ret_r), deferred :: domain
      !! Provides array with upper and lower limits of field's domain
    procedure(f_ret_i), deferred :: dimensions
      !! Returns number of dimensions of the field
    procedure(f_rawsize), deferred :: raw_size
      !! Provides the number of pieces of data needed to represent the
      !! field, i.e. the size of the array returned by `get_raw`.
    procedure(f_raw), deferred :: raw
      !! Returns array of data representing state of field. Can be
      !! useful for passing to nonlinear solvers.
    procedure(f_eq_raw), deferred :: set_from_raw
      !! Set the field's values from raw data, such as that produced by 
      !! [[abstract_field:raw]]
    procedure(f_res), deferred :: resolution
      !! Returns array containing number of datapoints in each dimension.
    procedure(f_eq_meta), deferred :: assign_meta_data
      !! Copies all data other than values stored in field from another
      !! field object to this one.
    procedure(scalar_factory), deferred :: allocate_scalar_field
      !! Allocates a scalar field to be of the same concrete type as
      !! those returned by type-bound procedures of this field which
      !! produce scalar fields.
    procedure(vector_factory), deferred :: allocate_vector_field
      !! Allocates a vector field to be of the same concrete type as
      !! those returned by type-bound procedures of this field which
      !! produce vector fields.
    procedure(id_pos), deferred :: id_to_position
      !! Given the ID number of a location in the field, returns the
      !! coordinates of that position
    procedure(hdf_out), deferred :: write_hdf
      !! Write field data in an HDF5 file.
    procedure(grid), deferred :: grid_spacing
      !! Returns a vector field where the values are the size of cells
      !! in the grid of the field at each point, in each
      !! direction. This can be useful, e.g., when calculating time
      !! steps for integration.
    procedure :: set_temp
      !! Specifies that this field is temporary.
    procedure :: unset_temp
      !! Specifies that this field is not temporary and deallocates an
      !! integer pointer.
    procedure :: guard_temp
      !! Increments depth count for temporary arguments.
    procedure :: clean_temp
      !! Decremenets depth count for temporary arguments, freeing
      !! memory if depth reaches 1.
    procedure :: memory_reusable
      !! Returns `.true.` if this field is temporary and at a depth in
      !! the call-tree where it is safe to reuse its memory.
    procedure :: guard_level
    procedure(finalise), deferred, private :: force_finalise
      !! Frees dynamic memory in the field.
  end type abstract_field
  
  type, extends(abstract_field), abstract, public :: scalar_field
    !* Author: Chris MacMackin
    !  Date: March 2016
    !
    ! An abstract data type representing a mathematical field of scalar
    ! values. Inspiration is taken from the abstract calculus pattern
    ! described by Rouson, Xia, and Xu (2011), in that this type
    ! encapsulates all of Fortran's intrinsic mathematical operations,
    ! allowing for a very natural syntax to be used when manipulating
    ! fields. Support is also given for calculus operations.
    !
    ! Note that, when performing an operation on two fields, an error
    ! will occur if one of the fields is of the incorrect type or if
    ! the sizes of the fields do not match.
    !
    !####Bibliography
    ! *Scientific Software Design: The Object-Oriented Way*, Rouson, 
    ! Damian and Xia, Jim and Xu, Xiaofeng, 2011, ISBN 9780521888134, 
    ! Cambridge University Press, New York, NY, USA.
    !
   contains
    private
    procedure(sf_sf), deferred :: field_multiply_field
      !! \({\rm field} \times {\rm field}\)
    procedure(sf_vf), deferred :: field_multiply_vecfield
      !! \({\rm field} \times {\rm \vec{field}}\)
    procedure(r_sf), pass(rhs), deferred :: real_multiply_field
      !! \({\rm real}  \times {\rm field}\)
    procedure(r1d_sf), pass(rhs), deferred :: real_array_multiply_field
      !! \(\vec{\rm real}  \times {\rm field}\)
    procedure(sf_r), deferred :: field_multiply_real
      !! \({\rm field} \times {\rm real}\)
    procedure(sf_r1d), deferred :: field_multiply_real_array
      !! \( {\rm field}  \times \vec{\rm real} \)
    procedure(sf_sf), deferred :: field_divide_field
      !! \(\frac{\rm field}{\rm field}\)
    procedure(r_sf), pass(rhs), deferred :: real_divide_field
      !! \(\frac{\rm real}{\rm field}\)
    procedure(r1d_sf), pass(rhs), deferred :: real_array_divide_field
      !! \(\frac{\vec{\rm real}}{\rm field}\)
    procedure(sf_r), deferred :: field_divide_real
      !! \(\frac{\rm field}{\rm real}\)
    procedure(sf_sf), deferred :: field_add_field
      !! \({\rm field} + {\rm field}\)
    procedure(r_sf), pass(rhs), deferred :: real_add_field
      !! \({\rm real} + {\rm field}\)
    procedure(sf_r), deferred :: field_add_real
      !! \({\rm field} + {\rm real}\)
    procedure(sf_sf), deferred :: field_sub_field
      !! \({\rm field} - {\rm field}\)
    procedure(r_sf), pass(rhs), deferred :: real_sub_field
      !! \({\rm real} - {\rm field}\)
    procedure(sf_r), deferred :: field_sub_real
      !! \({\rm field} - {\rm real}\)
    procedure(sf_r), deferred :: field_pow_real
      !! \({\rm field}^{\rm real}\)
    procedure(sf_r4), deferred :: field_pow_real4
      !! \({\rm field}^{\rm real}\)
    procedure(sf_i), deferred :: field_pow_int
      !! \({\rm field}^{\rm int}\)
#:for FUNC, TEX in UNARY_FUNCTIONS
    procedure(sf_ret_sf), deferred :: ${FUNC}$
      !! \(${TEX}$({\rm field})\)
#:endfor
    procedure(sf_ret_r), deferred :: minval
      !! \(\ ({\rm field})\)
    procedure(sf_ret_r), deferred :: maxval
      !! \(\ ({\rm field})\)
    procedure(sf_dx), public, deferred :: d_dx
      !! \(\frac{\partial^n}{\partial x_i^n}({\rm field})\)
    procedure(sf_grad), deferred :: gradient
      !! \(\nabla {\rm field}\)
    procedure(sf_laplace), deferred :: laplacian
      !! \(\nabla^2 {\rm field}\)
    procedure(sf_eq_sf), deferred :: assign_field
      !! \({\rm field} = {\rm field}\)
    procedure(sf_elem), public, deferred :: get_element
      !! Returns one of the constituent values of the field, i.e. the 
      !! field's value at a particular location
    procedure(sf_set_elem), public, deferred :: set_element
      !! Sets one of the constituent values of the field, i.e. the 
      !! field's value at a particular location
    procedure(sf_bound), public, deferred :: get_boundary
      !! Returns a field of the same type, containing only the
      !! specified ammount of data at the specified boundary.
    generic, public :: operator(*) => field_multiply_field, &
        field_multiply_vecfield, real_multiply_field, &
        field_multiply_real, real_array_multiply_field, &
        field_multiply_real_array
    generic, public :: operator(/) => field_divide_field, &
        field_divide_real, real_divide_field, real_array_divide_field
    generic, public :: operator(+) => field_add_field, field_add_real, &
        real_add_field
    generic, public :: operator(-) => field_sub_field, field_sub_real, &
        real_sub_field
    generic, public :: operator(**) => field_pow_real, field_pow_int, &
        field_pow_real4
    generic, public :: operator(.grad.) => gradient
    generic, public :: operator(.laplacian.) => laplacian
    generic, public :: assignment(=) => assign_field
    procedure(sf_is_equal), deferred :: is_equal
      !! Checks fields are equal within a tolerance
    generic, public :: operator(==) => is_equal
    procedure :: negation => scalar_field_negation
    generic, public :: operator(-) => negation
  end type scalar_field
  
  type, extends(abstract_field), abstract, public :: vector_field
    !* Author: Chris MacMackin
    !  Date: March 2016
    !
    ! An abstract data type representing a mathematical field of vector
    ! values. Inspiration is taken from the abstract calculus pattern
    ! described by Rouson, Xia, and Xu (2011), in that this type
    ! encapsulates all of Fortran's intrinsic mathematical operations,
    ! allowing for a very natural syntax to be used when manipulating
    ! fields. Support is also given for calculus operations.
    !
    !####Bibliography
    ! *Scientific Software Design: The Object-Oriented Way*, Rouson, 
    ! Damian and Xia, Jim and Xu, Xiaofeng, 2011, ISBN 9780521888134, 
    ! Cambridge University Press, New York, NY, USA.
    !
  contains
    private
    procedure(vf_ret_i), public, deferred :: vector_dimensions
      !! Returns dimension of the vectors in the field
    procedure(vf_sf), deferred :: field_multiply_field
      !! \({\rm\vec{field}} \times {\rm field}\)
    procedure(r_vf), pass(rhs), deferred :: real_multiply_field
      !! \({\rm real}  \times {\rm \vec{field}}\)
    procedure(vf_r), deferred :: field_multiply_real
      !! \({\rm \vec{field}} \times {\rm real}\)
    procedure(vf_sf), deferred :: field_divide_field
      !! \(\frac{\rm \vec{field}}{\rm field}\)
    procedure(vf_r), deferred :: field_divide_real
      !! \(\frac{\rm \vec{field}}{\rm real}\)
    procedure(vf_vf), deferred :: field_add_field
      !! \({\rm \vec{field}} + {\rm \vec{field}}\)
    procedure(vr_vf), pass(rhs), deferred :: real_add_field
      !! \({\rm \vec{real}} + {\rm \vec{field}}\)
    procedure(vf_vr), deferred :: field_add_real
      !! \({\rm \vec{field}} + {\rm \vec{real}}\)
    procedure(vf_vf), deferred :: field_sub_field
      !! \({\rm \vec{field}} - {\rm \vec{field}}\)
    procedure(vr_vf), pass(rhs), deferred :: real_sub_field
      !! \({\rm \vec{real}} - {\rm \vec{field}}\)
    procedure(vf_vr), deferred :: field_sub_real
      !! \({\rm \vec{field}} - {\rm \vec{real}}\)
    procedure(vf_norm), public, deferred :: norm
      !! \(\lVert {\rm \vec{field}} \rVert\)
    procedure(vf_comp), public, deferred :: component
      !! Returns a scalar field containing the specified component of 
      !! the vector field
    procedure(vf_dx), public, deferred :: d_dx
      !! \(\frac{\partial^n}{\partial x_i^n}({\rm \vec{field}})\)
    procedure(vf_comp_dx), public, deferred :: component_d_dx
      !! \(\frac{\partial^n}{\partial x_i^n}({\rm field_j})\)
    procedure(impure_vf_ret_sf), deferred :: divergence
      !! \(\nabla\cdot {\rm \vec{field}}\)
    procedure(impure_vf_ret_vf), deferred :: curl
      !! \(\nabla\times {\rm \vec{field}}\)
    procedure(impure_vf_ret_vf), deferred :: laplacian
      !! \(\nabla^2 {\rm \vec{field}}\)
    procedure(vf_vf_ret_sf), deferred :: field_dot_field
      !! \({\rm \vec{field}} \cdot {\rm \vec{field}}\)
    procedure(vf_vr_ret_sf), deferred :: field_dot_real
      !! \({\rm \vec{field}} \cdot {\rm \vec{real}}\)
    procedure(vr_vf_ret_sf), pass(rhs), deferred :: real_dot_field
      !! \({\rm \vec{real}} \cdot {\rm \vec{field}}\)
    procedure(vf_vf), deferred :: field_cross_field
      !! \({\rm\vec{field}} \times {\rm\vec{field}}\)
    procedure(vf_vr), deferred :: field_cross_real
      !! \({\rm\vec{field}} \times {\rm\vec{real}}\)
    procedure(vr_vf), pass(rhs), deferred :: real_cross_field
      !! \({\rm\vec{real}} \times {\rm\vec{field}}\)
    procedure(vf_eq_vf), deferred :: assign_field
      !! \({\rm \vec{field}} = {\rm \vec{field}}\)
    procedure(vf_eq_sf), deferred :: assign_scalar_fields
      !! \({\rm \vec{field}} = [{\rm field1, field2, \ldots}]\)
    procedure(vf_elem_vec), deferred :: get_element_vector
      !! Returns ones of the constituent vectors of the field, i.e. the 
      !! field's value at a particular location
    procedure(vf_elem_comp), deferred :: get_element_component
      !! Returns one of the components of a constituent vector of the 
      !! field, i.e. the component of the field's value at a particular 
      !! location
    procedure(vf_set_elem_vec), deferred :: set_element_vector
      !! Sets ones of the constituent vectors of the field, i.e. the 
      !! field's value at a particular location
    procedure(vf_set_elem_comp), deferred :: set_element_component
      !! Sets one of the components of a constituent vector of the 
      !! field, i.e. the component of the field's value at a particular 
      !! location
    generic, public :: get_element => get_element_vector, get_element_component
      !! Returns a constituent value of the field, i.e. the vector or 
      !! vector component giving the field's value at a particular 
      !! location
    generic, public :: set_element => set_element_vector, set_element_component
      !! Sets a constituent value of the field, i.e. the vector or 
      !! vector component giving the field's value at a particular 
      !! location
    procedure(vf_bound), public, deferred :: get_boundary
      !! Returns a field of the same type, containing only the
      !! specified ammount of data at the specified boundary.
    generic, public :: operator(*) => field_multiply_field, &
        real_multiply_field, field_multiply_real
    generic, public :: operator(/) => field_divide_field, field_divide_real
    generic, public :: operator(+) => field_add_field, field_add_real, &
        real_add_field
    generic, public :: operator(-) => field_sub_field, field_sub_real, &
        real_sub_field
    generic, public :: operator(.div.) => divergence
    generic, public :: operator(.curl.) => curl
    generic, public :: operator(.laplacian.) => laplacian
    generic, public :: operator(.dot.) => field_dot_field, &
         real_dot_field, field_dot_real
    generic, public :: operator(.cross.) => field_cross_field, &
         real_cross_field, field_cross_real
    generic, public :: assignment(=) => assign_field, assign_scalar_fields
    procedure(vf_is_equal), deferred :: is_equal
      !! Checks fields are equal within a tolerance
    generic, public :: operator(==) => is_equal
    procedure :: negation => vector_field_negation
    generic, public :: operator(-) => negation
  end type vector_field


  abstract interface
    subroutine finalise(this)
      import :: abstract_field
      class(abstract_field), intent(in) :: this
    end subroutine finalise

    function f_ret_r(this)
      import :: abstract_field
      import :: r8
      class(abstract_field), intent(in) :: this
      real(r8), dimension(:,:), allocatable :: f_ret_r
        !* A 2D array of shape \(n \times 2\), where n is the number of
        !  dimensions of the field. Each row contains the lower and the
        !  upper extent of the fields domain in the corresponding 
        !  dimension
    end function f_ret_r

    impure elemental function f_ret_i(this)
      import :: abstract_field
      class(abstract_field), intent(in) :: this
      integer :: f_ret_i
    end function f_ret_i

    impure elemental function vf_ret_i(this)
      import :: vector_field
      class(vector_field), intent(in) :: this
      integer :: vf_ret_i
    end function vf_ret_i

    function f_rawsize(this,exclude_lower_bound,exclude_upper_bound)
      import :: abstract_field
      class(abstract_field), intent(in) :: this
      integer, dimension(:), optional, intent(in) :: exclude_lower_bound
        !! Specifies how many layers of data points should be excluded
        !! from the result at the lower boundary for each
        !! dimension. The number in element `n` of the array indicates
        !! how many layers of cells at the lower boundary normal to
        !! dimension `n` will be ignored. Defaults to 0 for all.
      integer, dimension(:), optional, intent(in) :: exclude_upper_bound
        !! Specifies how many layers of data points should be excluded
        !! from the result at the upper boundary for each
        !! dimension. The number in element `n` of the array indicates
        !! how many layers of cells at the upper boundary normal to
        !! dimension `n` will be ignored. Defaults to 0 for all.
      integer :: f_rawsize
        !! The number of elements in the array returned by `this%raw()`
        !! when given these values of `return_lower_bound` and 
        !! `return_upper_bound`.
    end function f_rawsize
    
    function f_raw(this,exclude_lower_bound,exclude_upper_bound)
      !* @BUG The returned value has length `this%raw_size()`, but
      !  a bug in gfortran 4.8 (fixed by version 5) caused the compiler
      !  to segfault if it was declared as such. As a workaround, it is
      !  allocatable instead.
      !
      import :: abstract_field
      import :: r8
      class(abstract_field), intent(in) :: this
      integer, dimension(:), optional, intent(in) :: exclude_lower_bound
        !! Specifies how many layers of data points should be excluded
        !! from the result at the lower boundary for each
        !! dimension. The number in element `n` of the array indicates
        !! how many layers of cells at the lower boundary normal to
        !! dimension `n` will be ignored. Defaults to 0 for all.
      integer, dimension(:), optional, intent(in) :: exclude_upper_bound
        !! Specifies how many layers of data points should be excluded
        !! from the result at the upper boundary for each
        !! dimension. The number in element `n` of the array indicates
        !! how many layers of cells at the upper boundary normal to
        !! dimension `n` will be ignored. Defaults to 0 for all.
      real(r8), dimension(:), allocatable :: f_raw
        !! Array containing data needed to describe field
    end function f_raw
    
!~    function f_jacob(this,order)
!~      !* A Jacobian matrix \(\frac{\partial}{\partial y_j}f_i(\vec{y})\)
!~      ! is returned, where \(\vec{y}\) is the field represented as a 1D
!~      ! array of values (i.e. the output of [[abstract_field:raw]])
!~      ! and \( f_i(\vec{y}) = \frac{\partial^{n}y_i}{\partial x^n} \).
!~      ! Here, \(n\) is the `order` of the derivative to be taken, with 0
!~      ! corresponding to not taking any derivative.
!~      !
!~      ! @BUG The returned value has shape `(this%raw_size(),
!~      ! this%raw_size())`, but a bug in gfortran 4.8 (fixed by version
!~      ! 5) caused the compiler to segfault if it was declared as such.
!~      ! As a workaround, it is allocatable instead.
!~      !
!~      import :: abstract_field
!~      import :: r8
!~      class(abstract_field), intent(in) :: this
!~      integer, intent(in), optional :: order
!~        !! The order of the derivative of the field whose Jacobian is
!~        !! to be returned. Default is 0 (no differentiation)
!~      real(r8), dimension(:,:), allocatable :: f_jacob
!~        !! The resulting Jacobian matrix
!~    end function f_jacob

    function f_res(this)
      import :: abstract_field
      class(abstract_field), intent(in) :: this
      integer, dimension(:), allocatable :: f_res
        !! Array specifying the number of data points in each dimension.
    end function f_res

    subroutine f_eq_raw(this,raw,provide_lower_bound,provide_upper_bound)
      !! Assigns raw data, such as that produced by 
      !! [[abstract_field:raw]], to the field
      import :: abstract_field
      import :: r8
      class(abstract_field), intent(inout) :: this
      real(r8), dimension(:), intent(in) :: raw
        !! The raw data to be stored in this array.
      integer, dimension(:), optional, intent(in) :: provide_lower_bound
        !! Specifies how many layers of data points are excluded
        !! from the raw data at the lower boundary for each
        !! dimension. The number in element `n` of the array indicates
        !! how many layers of cells at the lower boundary normal to
        !! dimension `n` are missed. Defaults to 0 for all.
      integer, dimension(:), optional, intent(in) :: provide_upper_bound
        !! Specifies how many layers of data points are excluded
        !! from the raw data at the upper boundary for each
        !! dimension. The number in element `n` of the array indicates
        !! how many layers of cells at the upper boundary normal to
        !! dimension `n` are missed. Defaults to 0 for all.
    end subroutine f_eq_raw
    
    subroutine f_eq_meta(this, rhs, alloc)
      import :: abstract_field
      class(abstract_field), intent(inout) :: this
      class(abstract_field), intent(in) :: rhs
        !! The field whose metadata (domain, resolution, etc) is to be
        !! copied
      logical, optional, intent(in) :: alloc
        !! If present and false, do not allocate the array of `this`.
    end subroutine f_eq_meta

    subroutine scalar_factory(this, new_field)
      import :: abstract_field
      import :: scalar_field
      class(abstract_field), intent(in)               :: this
      class(scalar_field), allocatable, intent(inout) :: new_field
        !! A field which, upon return, is allocated to be of the same
        !! concrete type as scalar fields produced by `this`.
    end subroutine scalar_factory

    subroutine vector_factory(this, new_field)
      import :: abstract_field
      import :: vector_field
      class(abstract_field), intent(in)               :: this
      class(vector_field), allocatable, intent(inout) :: new_field
        !! A field which, upon return, is allocated to be of the same
        !! concrete type as vector fields produced by `this`.
    end subroutine vector_factory

    function id_pos(this, id)
      import :: abstract_field
      import :: r8
      class(abstract_field), intent(in) :: this
      integer, intent(in)               :: id
        !! The ID number for some location in the field
      real(r8), dimension(:), allocatable :: id_pos
        !! The coordinates for this location in the field
    end function id_pos

    subroutine hdf_out(this, hdf_id, dataset_name, error)
      import :: abstract_field
      import :: hid_t
      class(abstract_field), intent(in) :: this
      integer(hid_t), intent(in)        :: hdf_id
        !! The identifier for the HDF file/group in which the field
        !! data is to be written.
      character(len=*), intent(in)      :: dataset_name
        !! The name of the dataset to be created in the HDF file
        !! containing this field's data.
      integer, intent(out)              :: error
        !! An error code which, upon succesful completion of the
        !! routine, is 0. Otherwise, contains the error code returned
        !! by the HDF library.
    end subroutine hdf_out

    function grid(this)
      import :: abstract_field
      import :: vector_field
      class(abstract_field), intent(in) :: this
      class(vector_field), allocatable   :: grid
        !! A field where the values indicate the grid spacing that
        !! point. Each vector dimension representes the spacing of the
        !! grid in that direction.
    end function grid
    
    function sf_sf(this,rhs)
      !! \({\rm field} [{\rm operator}] {\rm field}\)
      import :: scalar_field
      class(scalar_field), intent(in) :: this, rhs
      class(scalar_field), allocatable :: sf_sf !! The restult of this operation
    end function sf_sf

    function sf_vf(this,rhs)
      !! \({\rm field} [{\rm operator}] {\rm \vec{field}}\)
      import :: scalar_field
      import :: vector_field
      class(scalar_field), intent(in) :: this
      class(vector_field), intent(in) :: rhs
      class(vector_field), allocatable :: sf_vf !! The result of this operation
    end function sf_vf

    function r_sf(lhs,rhs)
      !! \({\rm real} [{\rm operator}] {\rm field}\)
      import :: scalar_field
      import :: r8
      real(r8), intent(in) :: lhs
      class(scalar_field), intent(in) :: rhs
      class(scalar_field), allocatable :: r_sf !! The result of this operation
    end function r_sf

    function r1d_sf(lhs,rhs)
      !! \(\vec{\rm real} [{\rm operator}] {\rm field}\)
      import :: scalar_field
      import :: vector_field
      import :: r8
      real(r8), dimension(:), intent(in) :: lhs
      class(scalar_field), intent(in) :: rhs
      class(vector_field), allocatable :: r1d_sf !! The result of this operation
    end function r1d_sf
  
    function sf_r(this,rhs)
      !! \({\rm field} [{\rm operator}] {\rm real}\)
      import :: scalar_field
      import :: r8
      class(scalar_field), intent(in) :: this
      real(r8), intent(in) :: rhs
      class(scalar_field), allocatable :: sf_r !! The result of this operation
    end function sf_r
  
    function sf_r1d(this,rhs)
      !! \({\rm field} [{\rm operator}] \vec{\rm real}\)
      import :: scalar_field
      import :: vector_field
      import :: r8
      class(scalar_field), intent(in) :: this
      real(r8), dimension(:), intent(in) :: rhs
      class(vector_field), allocatable :: sf_r1d !! The result of this operation
    end function sf_r1d
  
    function sf_r4(this,rhs)
      !! \({\rm field} [{\rm operator}] {\rm real}\)
      import :: scalar_field
      class(scalar_field), intent(in) :: this
      real, intent(in) :: rhs
      class(scalar_field), allocatable :: sf_r4 !! The result of this operation
    end function sf_r4
  
    function sf_i(this,rhs)
      !! \({\rm field} [{\rm operator}] {\rm integer}\)
      import :: scalar_field
      class(scalar_field), intent(in) :: this
      integer, intent(in) :: rhs
      class(scalar_field), allocatable :: sf_i !! The result of this operation
    end function sf_i

    function sf_elem(this,element)
      !! Returns an element of the field corresponding to the provided ID 
      !! number.
      import :: scalar_field
      import :: r8
      class(scalar_field), intent(in) :: this
      integer, intent(in) :: element
        !! The ID number of the field element to be returned
      real(r8) :: sf_elem
        !! The value of the field corresponding to the specified ID
    end function sf_elem

    subroutine sf_set_elem(this,element,val)
      !! Sets the element of the field corresponding to the given ID to
      !! the given value.
      import :: scalar_field
      import :: r8
      class(scalar_field), intent(inout) :: this
      integer, intent(in) :: element
        !! The ID number of the field element to be set
      real(r8), intent(in) :: val
        !! The new value the field element is to be set to
    end subroutine sf_set_elem

    function sf_ret_sf(this)
      !! \([{\rm operator}] {\rm field}\)
      import :: scalar_field
      class(scalar_field), intent(in) :: this
      class(scalar_field), allocatable :: sf_ret_sf !! The result of this operation
    end function sf_ret_sf

    function sf_ret_r(this)
      !! \([{\rm operator}] {\rm field}\)
      import :: scalar_field
      import :: r8
      class(scalar_field), intent(in) :: this
      real(r8) :: sf_ret_r !! The result of this operation
    end function sf_ret_r
    
    function sf_grad(this)
      !! \([{\rm operator}] {\rm field}\)
      import :: scalar_field
      import :: vector_field
      class(scalar_field), intent(in) :: this
      class(vector_field), allocatable :: sf_grad !! The result of this operation
    end function sf_grad
  
    function sf_laplace(this)
      !! \([{\rm operator}] {\rm field}\)
      import :: scalar_field
      class(scalar_field), intent(in) :: this
      class(scalar_field), allocatable :: sf_laplace !! The result of this operation
    end function sf_laplace
    
    impure elemental subroutine sf_eq_sf(this,rhs)
      !! \({\rm field} = {\rm field}\)
      import :: scalar_field
      class(scalar_field), intent(inout) :: this
      class(scalar_field), intent(in) :: rhs
    end subroutine sf_eq_sf

    function sf_bound(this,boundary,depth)
      import :: scalar_field
      class(scalar_field), intent(in) :: this
      integer, intent(in) :: boundary
        !! Specifies which boundary is to be returned. The boundary
        !! will be the one normal to dimension of number
        !! `abs(boundary)`. If the argument is negative, then the
        !! lower boundary is returned. If positive, then the upper
        !! boundary is returned. If 0, then the whole field is
        !! returned.
      integer, intent(in) :: depth
        !! The number of layers of data-points to return at the
        !! specified boundary.
      class(scalar_field), allocatable :: sf_bound
        !! A field, of the same type as `this` and with the same
        !! resolution, number of dimensions etc., but containing only
        !! the points within the specified number of layers of cells
        !! adjecent to the specified boundary.
    end function sf_bound
    
    function vf_sf(this,rhs)
      !! \({\rm \vec{field}} [{\rm operator}] {\rm field}\)
      import :: scalar_field
      import :: vector_field
      class(vector_field), intent(in) :: this
      class(scalar_field), intent(in) :: rhs
      class(vector_field), allocatable :: vf_sf !! The restult of this operation
    end function vf_sf

    function vf_vf(this,rhs)
      !! \({\rm \vec{field}} [{\rm operator}] {\rm \vec{field}}\)
      import :: vector_field
      class(vector_field), intent(in) :: this, rhs
      class(vector_field), allocatable :: vf_vf !! The result of this operation
    end function vf_vf

    function r_vf(lhs,rhs)
      !! \({\rm real} [{\rm operator}] {\rm field}\)
      import :: vector_field
      import :: r8
      real(r8), intent(in) :: lhs
      class(vector_field), intent(in) :: rhs
      class(vector_field), allocatable :: r_vf !! The result of this operation
    end function r_vf
  
    function vf_r(this,rhs)
      !! \({\rm field} [{\rm operator}] {\rm real}\)
      import :: vector_field
      import :: r8
      class(vector_field), intent(in) :: this
      real(r8), intent(in) :: rhs
      class(vector_field), allocatable :: vf_r !! The result of this operation
    end function vf_r
    
    function vf_elem_vec(this,element)
      !! Returns a vector of the field corresponding to the provided ID 
      !! number.
      import :: vector_field
      import :: r8
      class(vector_field), intent(in) :: this
      integer, intent(in) :: element
        !! The ID number of the field element to be returned
      real(r8), allocatable, dimension(:) :: vf_elem_vec
        !! The vector in the field corresponding to the specified ID
    end function vf_elem_vec
    
    function vf_elem_comp(this,element,component)
      !! Returns a component of the vector of the field corresponding to 
      !! the provided ID number.
      import :: vector_field
      import :: r8
      class(vector_field), intent(in) :: this
      integer, intent(in) :: element
        !! The ID number of the field element to be returned
      integer, intent(in) :: component
        !! The number of the vector component to be returned
      real(r8) :: vf_elem_comp
        !! The vector component in the field corresponding to the 
        !! specified ID
    end function vf_elem_comp

    subroutine vf_set_elem_vec(this,element,val)
      !! Sets the element of the field corresponding to the given ID to
      !! the given vector value.
      import :: vector_field
      import :: r8
      class(vector_field), intent(inout) :: this
      integer, intent(in) :: element
        !! The ID number of the field element to be set
      real(r8), dimension(:), intent(in) :: val
        !! The new vector value the field element is to be set to
    end subroutine vf_set_elem_vec

    subroutine vf_set_elem_comp(this,element,component,val)
      !! Sets the element of the field corresponding to the given ID to
      !! the given vector value.
      import :: vector_field
      import :: r8
      class(vector_field), intent(inout) :: this
      integer, intent(in) :: element
        !! The ID number of the field element to be set
      integer, intent(in) :: component
        !! The number of the vector component to be returned
      real(r8), intent(in) :: val
        !! The new value of the vector component in the field element
    end subroutine vf_set_elem_comp

    function vf_ret_sf(this)
      !! \([{\rm operator}] {\rm field}\)
      import :: scalar_field
      import :: vector_field
      class(vector_field), intent(in) :: this
      class(scalar_field), allocatable :: vf_ret_sf !! The result of this operation
    end function vf_ret_sf

    function impure_vf_ret_sf(this)
      !! \([{\rm operator}] {\rm field}\)
      import :: scalar_field
      import :: vector_field
      class(vector_field), intent(in) :: this
      class(scalar_field), allocatable :: impure_vf_ret_sf !! The result of this operation
    end function impure_vf_ret_sf
    
    function vf_ret_vf(this)
      !! \([{\rm operator}] {\rm field}\)
      import :: vector_field
      class(vector_field), intent(in) :: this
      class(vector_field), allocatable :: vf_ret_vf !! The result of this operation
    end function vf_ret_vf
    
    function impure_vf_ret_vf(this)
      !! \([{\rm operator}] {\rm field}\)
      import :: vector_field
      class(vector_field), intent(in) :: this
      class(vector_field), allocatable :: impure_vf_ret_vf !! The result of this operation
    end function impure_vf_ret_vf
    
    function vf_norm(this)
      !! \([{\rm operator}] {\rm field}\)
      import :: scalar_field
      import :: vector_field
      class(vector_field), intent(in) :: this
      class(scalar_field), allocatable :: vf_norm !! The result of this operation
    end function vf_norm
    
    function vf_vf_ret_sf(this,rhs)
      !! \({\rm \vec{field}} [{\rm operator}] {\rm \vec{field}}\)
      import :: scalar_field
      import :: vector_field
      class(vector_field), intent(in) :: this, rhs
      class(scalar_field), allocatable :: vf_vf_ret_sf !! The result of this operation
    end function vf_vf_ret_sf

    function vr_vf_ret_sf(lhs,rhs)
      !! \({\rm \vec{real}} [{\rm operator}] {\rm \vec{field}}\)
      import :: scalar_field
      import :: vector_field
      import :: r8
      real(r8), dimension(:), intent(in) :: lhs
      class(vector_field), intent(in) :: rhs
      class(scalar_field), allocatable :: vr_vf_ret_sf !! The result of this operation
    end function vr_vf_ret_sf

    function vf_vr_ret_sf(this,rhs)
      !! \({\rm \vec{field}} [{\rm operator}] {\rm \vec{real}}\)
      import :: scalar_field
      import :: vector_field
      import :: r8
      class(vector_field), intent(in) :: this
      real(r8), dimension(:), intent(in) :: rhs
      class(scalar_field), allocatable :: vf_vr_ret_sf !! The result of this operation
    end function vf_vr_ret_sf

    function sf_dx(this, dir, order)
      !! \(\frac{\partial^{\rm order}}{\partial x_{\rm dir}^{\rm order}}{\rm field}\)
      import :: scalar_field
      class(scalar_field), intent(in) :: this
      integer, intent(in) :: dir !! Direction in which to differentiation
      integer, optional, intent(in) :: order !! Order of the derivative, default = 1
      class(scalar_field), allocatable :: sf_dx
    end function sf_dx
    
    function vf_dx(this, dir, order)
      !! \(\frac{\partial^{\rm order}}{\partial x_{\rm dir}^{\rm order}}{\rm \vec{field}}\)
      import :: vector_field
      class(vector_field), intent(in) :: this
      integer, intent(in) :: dir !! Direction in which to differentiation
      integer, optional, intent(in) :: order !! Order of the derivative, default = 1
      class(vector_field), allocatable :: vf_dx !! The derivative
    end function vf_dx

    function vf_comp_dx(this, dir, component, order)
      !! \(\frac{\partial^{\rm order}}{\partial x_{\rm dir}^{\rm order}}{\rm field_{component}}\)
      import :: vector_field
      import :: scalar_field
      class(vector_field), intent(in) :: this
      integer, intent(in) :: dir !! Direction in which to differentiation
      integer, intent(in) :: component !! Which component of the vector is being differentiated
      integer, optional, intent(in) :: order !! Order of the derivative, default = 1
      class(scalar_field), allocatable :: vf_comp_dx !! The derivative
    end function vf_comp_dx

    impure elemental subroutine vf_eq_vf(this,rhs)
      !! \({\rm \vec{field}} = {\rm \vec{field}}\)
      import :: vector_field
      class(vector_field), intent(inout) :: this
      class(vector_field), intent(in) :: rhs
    end subroutine vf_eq_vf

<<<<<<< HEAD
    elemental subroutine vf_eq_sf(this,rhs)
      !! \({\rm \vec{field}} = [{\rm field1, field2, \ldots}]\)
      import :: vector_field
      import :: scalar_field
      class(vector_field), intent(inout)            :: this
      class(scalar_field), dimension(:), intent(in) :: rhs
    end subroutine vf_eq_sf

    pure function vr_vf(lhs,rhs)
=======
    function vr_vf(lhs,rhs)
>>>>>>> ae2aa287
      !! \({\rm \vec{real}} [{\rm operator}] {\rm field}\)
      import :: vector_field
      import :: r8
      real(r8), dimension(:), intent(in) :: lhs
      class(vector_field), intent(in) :: rhs
      class(vector_field), allocatable :: vr_vf !! The result of this operation
    end function vr_vf

    function vf_vr(this,rhs)
      !! \({\rm \vec{field}} [{\rm operator}] {\rm \vec{real}}\)
      import :: vector_field
      import :: r8
      class(vector_field), intent(in) :: this
      real(r8), dimension(:), intent(in) :: rhs
      class(vector_field), allocatable :: vf_vr !! The result of this operation
    end function vf_vr

    function vf_comp(this,comp)
      !! Scalar field containing specified component of the vector field
      import :: scalar_field
      import :: vector_field
      class(vector_field), intent(in) :: this
      integer, intent(in) :: comp !! The index of the component
      class(scalar_field), allocatable :: vf_comp !! Component number `comp`
    end function vf_comp

    function vf_bound(this,boundary,depth)
      import :: vector_field
      class(vector_field), intent(in) :: this
      integer, intent(in) :: boundary
        !! Specifies which boundary is to be returned. The boundary
        !! will be the one normal to dimension of number
        !! `abs(boundary)`. If the argument is negative, then the
        !! lower boundary is returned. If positive, then the upper
        !! boundary is returned. If 0, then the whole field is
        !! returned.
      integer, intent(in) :: depth
        !! The number of layers of data-points to return at the
        !! specified boundary.
      class(vector_field), allocatable :: vf_bound
        !! A field, of the same type as `this` and with the same
        !! resolution, number of dimensions etc., but containing only
        !! the points within the specified number of layers of cells
        !! adjecent to the specified boundary.
    end function vf_bound

    function sf_is_equal(this,rhs) result(iseq)
      import :: scalar_field
      class(scalar_field), intent(in) :: this
      class(scalar_field), intent(in) :: rhs
      logical :: iseq
        !! True if two fields are equal, false otherwise
    end function sf_is_equal

    function vf_is_equal(this,rhs) result(iseq)
      import :: vector_field
      class(vector_field), intent(in) :: this
      class(vector_field), intent(in) :: rhs
      logical :: iseq
        !! True if two fields are equal, false otherwise
    end function vf_is_equal
  end interface

#:for FUNC, TEX in UNARY_FUNCTIONS
  interface ${FUNC}$
    module procedure :: scalar_field_${FUNC}$
  end interface ${FUNC}$

#:endfor

  interface minval
    module procedure :: scalar_field_minval
  end interface

  interface maxval
    module procedure :: scalar_field_maxval
  end interface

$:public_unary()
  public :: minval
  public :: maxval
  
contains

  function elements(this)
    !* Author: Chris MacMackin
    !  Date: June 2016
    !
    ! Gives the number of individual data points present in the field.
    !
    class(abstract_field), intent(in) :: this
    integer :: elements
    call this%guard_temp()
    elements = product(this%resolution())
    call this%clean_temp()
  end function elements

  impure elemental subroutine set_temp(this)
    !* Author: Chris MacMackin
    !  Date: February 2017
    !
    ! Specifies that a field object is temporary and should have its
    ! memory freed at the end of use.
    !
    class(abstract_field), intent(inout) :: this
    if (.not. associated(this%temporary)) allocate(this%temporary)
    this%temporary = 1
  end subroutine set_temp

  elemental subroutine unset_temp(this)
    !* Author: Chris MacMackin
    !  Date: February 2017
    !
    ! Specifies that a field object is not temporary and deallocates
    ! the integer pointer which indicated that the field was
    ! temporary.
    !
    class(abstract_field), intent(inout) :: this
    if (associated(this%temporary)) deallocate(this%temporary)
  end subroutine unset_temp

  impure elemental subroutine guard_temp(this)
    !* Author: Chris MacMackin
    !  Date: February 2017
    !
    ! Increases the depth count for the field object. This is used to
    ! let the memory-management system know when to free the field's
    ! memory.
    !
    class(abstract_field), intent(in) :: this
    !if (associated(this%temporary)) print*,'Guarding...',this%temporary
    !if (associated(this%temporary)) call backtrace()
    if (associated(this%temporary)) this%temporary = this%temporary + 1
  end subroutine guard_temp

  impure elemental subroutine clean_temp(this)
    !* Author: Chris MacMackin
    !  Date: February 2017
    !
    ! Decreases the depth count for the field object. This is used to
    ! let the memory-management system know when to free the field's
    ! memory. If the depth count reaches one then the
    ! [[force_finalise]] method is called.
    !
    ! In order to make it possible to call this procedure from
    ! type-bound operators, the field must have `intent_in`. As such,
    ! it is not possible to deallocate the `temporary` component. This
    ! will result in a small memory leak unless the component is
    ! deallocated in a finalisation routine. However, the leak is much
    ! smaller in volume than if the memory-management system is not
    ! implemented and the compiler fails to automatically deallocate
    ! the field.
    !
    class(abstract_field), intent(in) :: this
    if (associated(this%temporary)) then
      if (this%temporary > 1) this%temporary = this%temporary - 1
      if (this%temporary == 1) call this%force_finalise()
    end if
  end subroutine clean_temp

  pure logical function memory_reusable(this)
    !* Author: Chris MacMackin
    !  Date: February 2017
    !
    ! Indicates whether it is safe to reuse the memory allocated by
    ! this field. This requires that the field is temporary and has
    ! only been guarded once. Reusing memory saves
    ! allocations/deallocations and, in some cases, copying of values.
    !
    class(abstract_field), intent(in) :: this
    if (associated(this%temporary)) then
      memory_reusable = (this%temporary <= 2)
    else
      memory_reusable = .false.
    end if
  end function memory_reusable

  integer function guard_level(this)
    class(abstract_field), intent(in) :: this
    if (associated(this%temporary)) then
      guard_level = this%temporary
    else
      guard_level = -1
    end if
  end function guard_level

#:for FUNC, TEX in UNARY_FUNCTIONS
  function scalar_field_${FUNC}$(field) result(res)
    !* Author: Chris MacMackin
    !  Date: March 2016
    !
    ! Computes and returns \(${TEX}$({\rm field})\) for a scalar field.
    !
    class(scalar_field), intent(in) :: field
    class(scalar_field), allocatable :: res 
    class(scalar_field), allocatable :: tmp
    allocate(res, mold=field)
    res = field%${FUNC}$()
    call res%set_temp()
  end function scalar_field_${FUNC}$
  
#:endfor

  function scalar_field_minval(field) result(res)
    !* Author: Chris MacMackin
    !  Date: March 2016
    !
    ! Computes and returns the minimum of the values in a scalar field.
    !
    class(scalar_field), intent(in) :: field
    real(r8) :: res
    res = field%minval()
  end function scalar_field_minval

  function scalar_field_maxval(field) result(res)
    !* Author: Chris MacMackin
    !  Date: March 2016
    !
    ! Computes and returns the maximum of the values in a scalar field.
    !
    class(scalar_field), intent(in) :: field
    real(r8) :: res
    res = field%maxval()
  end function scalar_field_maxval

  function scalar_field_negation(field) result(res)
    !* Author: Chris MacMackin
    !  Date: April 2016
    !
    ! Computes the negative version of the scalar field.
    !
    class(scalar_field), intent(in) :: field
    class(scalar_field), allocatable :: res
    allocate(res,mold=field)
    res = 0.0_r8 - field
    call res%set_temp()
  end function scalar_field_negation

  function vector_field_negation(field) result(res)
    !* Author: Chris MacMackin
    !  Date: April 2016
    !
    ! Computes the negative version of the vector field.
    !
    class(vector_field), intent(in) :: field
    class(vector_field), allocatable :: res
    allocate(res,mold=field)
    res = [0.0_r8] - field
    call res%set_temp()
  end function vector_field_negation
  
  subroutine set_tol(tol)
    !* Author: Chris MacMackin
    !  Date: April 2016
    !
    ! Sets the tolerance within which two fields must agree to be 
    ! considered equal.
    !
    real(r8), intent(in) :: tol
    tolerance = tol
  end subroutine set_tol
  
  real(r8) function get_tol()
    !* Author: Chris MacMackin
    !  Date: April 2016
    !
    ! Returns the tolerance within which two fields must agree to be
    ! considered equal.
    !
    get_tol = tolerance
  end function get_tol

end module abstract_fields_mod<|MERGE_RESOLUTION|>--- conflicted
+++ resolved
@@ -292,7 +292,8 @@
     procedure(vf_vf_ret_sf), deferred :: field_dot_field
       !! \({\rm \vec{field}} \cdot {\rm \vec{field}}\)
     procedure(vf_vr_ret_sf), deferred :: field_dot_real
-      !! \({\rm \vec{field}} \cdot {\rm \vec{real}}\)
+      !! \({\rm \vec{field}} \cdot {
+\rm \vec{real}}\)
     procedure(vr_vf_ret_sf), pass(rhs), deferred :: real_dot_field
       !! \({\rm \vec{real}} \cdot {\rm \vec{field}}\)
     procedure(vf_vf), deferred :: field_cross_field
@@ -884,8 +885,7 @@
       class(vector_field), intent(in) :: rhs
     end subroutine vf_eq_vf
 
-<<<<<<< HEAD
-    elemental subroutine vf_eq_sf(this,rhs)
+    impure elemental subroutine vf_eq_sf(this,rhs)
       !! \({\rm \vec{field}} = [{\rm field1, field2, \ldots}]\)
       import :: vector_field
       import :: scalar_field
@@ -894,9 +894,6 @@
     end subroutine vf_eq_sf
 
     pure function vr_vf(lhs,rhs)
-=======
-    function vr_vf(lhs,rhs)
->>>>>>> ae2aa287
       !! \({\rm \vec{real}} [{\rm operator}] {\rm field}\)
       import :: vector_field
       import :: r8
@@ -1159,7 +1156,7 @@
     tolerance = tol
   end subroutine set_tol
   
-  real(r8) function get_tol()
+  pure real(r8) function get_tol()
     !* Author: Chris MacMackin
     !  Date: April 2016
     !
