--- conflicted
+++ resolved
@@ -2296,8 +2296,7 @@
     call rhs%clean_temp()
   end subroutine array_vector_assign
 
-<<<<<<< HEAD
-  elemental subroutine array_vector_assign_scalar(this,rhs)
+  impure elemental subroutine array_vector_assign_scalar(this,rhs)
     !* Author: Chris MacMackin
     !  Date: November 2016
     !
@@ -2306,15 +2305,16 @@
     class(array_vector_field), intent(inout)      :: this
     class(scalar_field), dimension(:), intent(in) :: rhs
     integer :: i
+	call rhs%guard_temp()
     call this%assign_meta_data(rhs(1), .false.)
     select type(rhs)
     class is(array_scalar_field)
       this%vector_dims = size(rhs)
       this%numpoints = rhs(1)%numpoints
-      if (allocated(this%field_data)) then
-        if (size(this%field_data,1) /= this%numpoints .or. &
-            size(this%field_data,2) /= this%vector_dims) then
-          deallocate(this%field_data)
+      if (allocated(this%field_data%array)) then
+        if (size(this%field_data%array,1) /= this%numpoints .or. &
+            size(this%field_data%array,2) /= this%vector_dims) then
+          deallocate(this%field_data%array)
         end if
       end if
       if (.not. allocated(this%field_data)) then
@@ -2324,21 +2324,19 @@
         this%field_data(:,i) = rhs(i)%field_data
       end do
     class is(uniform_scalar_field)
-      if (allocated(this%field_data)) then
+      if (allocated(this%field_data%array)) then
         do concurrent (i=1:this%vector_dims)
-          this%field_data(:,i) = rhs(i)%get_value()
+          this%field_data%array(:,i) = rhs(i)%get_value()
         end do
       else
         error stop ('Trying to assign `uniform_scalar_field` to '// &
                    '`array_vector_field` with unallocated contents.')
       end if
     end select
+	call rhs%clean_temp()
   end subroutine array_vector_assign_scalar
 
-  pure function array_vector_norm(this) result(res)
-=======
   function array_vector_norm(this) result(res)
->>>>>>> ae2aa287
     !* Author: Chris MacMackin
     !  Date: March 2016
     !
