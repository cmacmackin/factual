!
!  cheb1d_fields.f90
!  This file is part of FACTUAL.
!
!  Copyright 2016 Christopher MacMackin <cmacmackin@gmail.com>
!  
!  This program is free software; you can redistribute it and/or modify
!  it under the terms of the GNU General Public License as published
!  by the Free Software Foundation; either version 3 of the License,
!  or (at your option) any later version.
!  
!  This program is distributed in the hope that it will be useful,
!  but WITHOUT ANY WARRANTY; without even the implied warranty of
!  MERCHANTABILITY or FITNESS FOR A PARTICULAR PURPOSE.  See the
!  GNU General Public License for more details.
!  
!  You should have received a copy of the GNU General Public License
!  License along with this program; if not, write to the Free Software
!  Foundation, Inc., 51 Franklin Street, Fifth Floor, Boston,
!  MA 02110-1301, USA.
!  

#:include 'fypp_utils.fpp'

module cheb1d_fields_mod
  !* Author: Chris MacMackin
  !  Date: March 2016
  !  License: GPLv3
  !
  ! Provides concrete implementations of the [[scalar_field]] and
  ! [[vector_field]] types. This implementation is for 1D fields (with
  ! 3D vectors) only. It tracks the values of the fields at Chebyshev
  ! collocation nodes and uses a pseudospectral approach to 
  ! differentiate.
  !
  use iso_fortran_env, only: r8 => real64
  use utils_mod, only: grid_to_spacing
  use array_pointer_mod, only: array_1d
  use abstract_fields_mod
  use uniform_fields_mod, only: uniform_scalar_field, &
                                uniform_vector_field
  use array_fields_mod, only: array_scalar_field, array_vector_field, &
                              scalar_init, vector_init
  use chebyshev_mod
  use h5lt, only: hid_t, size_t, h5ltmake_dataset_double_f, &
                  h5ltset_attribute_string_f, h5ltset_attribute_int_f, &
                  h5ltset_attribute_double_f
  implicit none
  private

  character(len=19), parameter, public :: hdf_scalar_name = 'cheb1d_scalar_field'
  character(len=19), parameter, public :: hdf_vector_name = 'cheb1d_vector_field'

$:public_unary()
  public :: minval
  public :: maxval
  
  type, extends(array_scalar_field), public :: cheb1d_scalar_field
    !* Author: Chris MacMackin
    !  Date: March 2016
    !
    ! A concrete implementations of the [[scalar_field]] for 1D fields.
    ! It tracks the values of the fields at Chebyshev collocation nodes
    ! and uses a pseudospectral approach to differentiate. In addition 
    ! to the type-bound procedures, all of the intrinsic mathematical
    ! procedures, with the exception of Bessel functions and error
    ! functions.
    !
    private
    real(r8), dimension(2)  :: extent
      !! The start and end values of the domain
    type(array_1d), pointer :: colloc_points => null()
      !! The location of the data-points
    logical                 :: differentiable = .true.
      !! Indicates whether this is a complete Chebyshev field which
      !! can be differentiated using the Psuedo-spectral method.
  contains
    private
    procedure, public :: dimensions => cheb1d_scalar_dimensions
      !! Returns the number of dimensions of the field
    procedure, public :: domain => cheb1d_scalar_domain
      !! Provides array with upper and lower limits of field's domain
    procedure, public :: resolution => cheb1d_scalar_resolution
    !! Returns array containing number of datapoints in each
      !! dimension.
    procedure :: raw_slices => cheb1d_scalar_raw_slices
      !! Returns an array of integers used for getting the correct
      !! data for a given raw representation of the field.
    procedure, public :: id_to_position => cheb1d_scalar_id_to_position
      !! Given the ID number of a location in the field, returns the
      !! coordinates of that position
    procedure :: assign_subtype_meta_data => cheb1d_scalar_assign_meta
      !! Copies all data unique to this field type from another field
      !! object to this one.
    procedure :: check_subtype_compatible => cheb1d_scalar_check_compatible
      !! Tests whether two fields are suitable for binary operations
      !! together
    procedure :: array_dx => cheb1d_scalar_array_dx
      !! Takes the derivative of the field using a 1-D array of data
      !! passed as an argument.
    procedure, public :: allocate_scalar_field => cheb1d_scalar_allocate_scalar
      !! Allocates a scalar field with concrete type [[cheb1d_scalar_field]]
    procedure, public :: allocate_vector_field => cheb1d_scalar_allocate_vector
      !! Allocates a vector field with concrete type [[cheb1d_vector_field]]
    procedure, public :: subtype_boundary => cheb1d_scalar_bound
      !! Performs whatever operations are needed on the field to get
      !! a boundary field, including returning the slices needed to
      !! extract the appropriate data.
    procedure, public :: write_hdf => cheb1d_scalar_write_hdf
      !! Write field data to a new dataset in an HDF5 file.
    procedure, public :: grid_spacing => cheb1d_scalar_grid_spacing
      !! Returns a vector field where the values are the size of cells
      !! in the grid of the field at each point, in each
      !! direction. This can be useful, e.g., when calculating time
      !! steps for integration.
    procedure :: force_finalise => cheb1d_scalar_force_finalise
      !! Frees the data array for this field, in order to reduce the
      !! volume of any memory leaks.
    final :: cheb1d_scalar_finalise
      !! Deallocates the contents of the field. The bulk of the
      !! field's memory should be deallocated with the `clean_temp`
      !! method, but that is unable to deallocate the pointer to the
      !! data array--only the array itself. In compilers which support
      !! finalisation, this method eliminates the small memory leak
      !! from the pointer..
  end type cheb1d_scalar_field
  
  interface cheb1d_scalar_field
    module procedure scalar_constructor
  end interface

  type, extends(array_vector_field), public :: cheb1d_vector_field
    !* Author: Chris MacMackin
    !  Date: March 2016
    !
    ! A concrete implementations of the [[vector_field]] for 1D fields.
    ! Although the field is 1D, it can handle vectors with arbitrary
    ! numbers of components. It tracks the values of the fields at 
    ! Chebyshev collocation nodes and uses a pseudospectral approach to 
    ! differentiate.
    !
    private
    real(r8), dimension(2)  :: extent
      !! The start and end values of the domain
    type(array_1d), pointer :: colloc_points => null()
      !! The location of the data-points
    logical                 :: differentiable = .true.
      !! Indicates whether this is a complete Chebyshev field which
      !! can be differentiated using the Psuedo-spectral method.
  contains
    private
    procedure, public :: dimensions => cheb1d_vector_dimensions
      !! Returns number of dimensions of the field
    procedure, public :: domain => cheb1d_vector_domain
      !! Provides array with upper and lower limits of field's domain
    procedure, public :: resolution => cheb1d_vector_resolution
      !! Returns array containing number of datapoints in each dimension.
    procedure :: raw_slices => cheb1d_vector_raw_slices
      !! Returns an array of integers used for getting the correct
      !! data for a given raw representation of the field.
    procedure, public :: id_to_position => cheb1d_vector_id_to_position
      !! Given the ID number of a location in the field, returns the
      !! coordinates of that position
    procedure :: assign_subtype_meta_data => cheb1d_vector_assign_meta
      !! Copies all data other than values stored in field from another
      !! field object to this one.
    procedure :: check_subtype_compatible => cheb1d_vector_check_compatible
      !! Tests whether two fields are suitable for binary operations
      !! together
    procedure :: array_dx => cheb1d_vector_array_dx
      !! Takes the derivative of particular vector component of the
      !! field, using a 1-D array of data passed to it.
    procedure, public :: allocate_scalar_field => cheb1d_vector_allocate_scalar
      !! Allocates a scalar field with concrete type [[cheb1d_scalar_field]]
    procedure, public :: allocate_vector_field => cheb1d_vector_allocate_vector
      !! Allocates a vector field with concrete type [[cheb1d_vector_field]]
    procedure, public :: subtype_boundary => cheb1d_vector_bound
      !! Performs whatever operations are needed on the field to get
      !! a boundary field, including returning the slices needed to
      !! extract the appropriate data.
    procedure, public :: write_hdf => cheb1d_vector_write_hdf
      !! Write field data to a new dataset in an HDF5 file.
    procedure, public :: grid_spacing => cheb1d_vector_grid_spacing
      !! Returns a vector field where the values are the size of cells
      !! in the grid of the field at each point, in each
      !! direction. This can be useful, e.g., when calculating time
      !! steps for integration.
    procedure :: force_finalise => cheb1d_vector_force_finalise
      !! Frees the data array for this field, in order to reduce the
      !! volume of any memory leaks.
    final :: cheb1d_vector_finalise
      !! Deallocates the contents of the field. The bulk of the
      !! field's memory should be deallocated with the `clean_temp`
      !! method, but that is unable to deallocate the pointer to the
      !! data array--only the array itself. In compilers which support
      !! finalisation, this method eliminates the small memory leak
      !! from the pointer..
  end type cheb1d_vector_field
  
  interface cheb1d_vector_field
    module procedure vector_constructor
  end interface cheb1d_vector_field
 
contains

  !=====================================================================
  ! Scalar Field Methods
  !=====================================================================

  function scalar_constructor(numpoints,initializer,lower_bound, &
                              upper_bound) result(field)
    integer, intent(in) :: numpoints
      !! The number of collocation nodes to use when modelling this
      !! field. This corresponds to resolution.
    procedure(scalar_init), optional :: initializer
      !! An impure elemental procedure taking which takes the position in the
      !! fields domain (an 8-byte real) as an argument and returns the
      !! fields value at that position. Default is for field to be zero
      !! everywhere.
    real(r8), intent(in), optional :: lower_bound
      !! The position of the lower bound of the field's domain. Default is -1.0.
    real(r8), intent(in), optional :: upper_bound
      !! The position of the upper bound of the field's domain. Default is 1.0.
    type(cheb1d_scalar_field) :: field
    if (present(lower_bound)) then
      field%extent(1) = lower_bound
    else
      field%extent(1) = -1.0_r8
    end if
    if (present(upper_bound)) then
      field%extent(2) = upper_bound
    else
      field%extent(2) = 1.0_r8
    end if
    field%colloc_points => collocation_points(numpoints-1,lower_bound,upper_bound)
    field = array_scalar_field(field,numpoints,initializer)
    call field%set_temp()
  end function scalar_constructor

  function cheb1d_scalar_domain(this) result(res)
    !* Author: Chris MacMackin
    !  Date: March 2016
    !
    ! Accessor for the upper and lower bounds of the domain.
    !
    class(cheb1d_scalar_field), intent(in) :: this
    real(r8), dimension(:,:), allocatable :: res
      !* A 2D array of shape \(n \times 2\), where n is the number of
      !  dimensions of the field. Each row contains the lower and the
      !  upper extent of the fields domain in the corresponding 
      !  dimension
    call this%guard_temp()
    allocate(res(1,2))
    res(1,:) = this%extent
    call this%clean_temp()
  end function cheb1d_scalar_domain

  impure elemental function cheb1d_scalar_dimensions(this) result(res)
    !* Author: Chris MacMackin
    !  Date: March 2016
    !
    ! Accessor for the number of dimensions.
    !
    class(cheb1d_scalar_field), intent(in) :: this
    integer :: res
    call this%guard_temp()
    res = 1
    call this%clean_temp()
  end function cheb1d_scalar_dimensions

  function cheb1d_scalar_resolution(this) result(res)
    !* Author: Chris MacMackin
    !  Date: March 2016
    !
    ! Get the number of data points used to represent the field in
    ! its one dimension.
    !
    class(cheb1d_scalar_field), intent(in) :: this
    integer, dimension(:), allocatable :: res
      !! Array of length 1 specifying the number of data points.
    call this%guard_temp()
    allocate(res(1))
    res(1) = this%elements()
    call this%clean_temp()
  end function cheb1d_scalar_resolution

  function cheb1d_scalar_raw_slices(this,exclude_lower_bound,exclude_upper_bound) &
                                                                        result(slices)
    class(cheb1d_scalar_field), intent(in)      :: this
    integer, dimension(:), optional, intent(in) :: exclude_lower_bound
      !! Specifies how many layers of data points should be excluded
      !! from the result at the lower boundary for each
      !! dimension. The number in element `n` of the array indicates
      !! how many layers of cells at the lower boundary normal to
      !! dimension `n` will be ignored. Defaults to 0 for all.
    integer, dimension(:), optional, intent(in) :: exclude_upper_bound
      !! Specifies how many layers of data points should be excluded
      !! from the result at the upper boundary for each
      !! dimension. The number in element `n` of the array indicates
      !! how many layers of cells at the upper boundary normal to
      !! dimension `n` will be ignored. Defaults to 0 for all.
    integer, dimension(:,:), allocatable        :: slices
      !! An array containing array slice data which can be used to
      !! construct the raw representation of a field, with the given
      !! boundary conditions. The form of the array is
      !! ```
      !! slices(1,i) = start_index
      !! slices(2,i) = end_index
      !! slices(3,i) = stride
      !! ```
    call this%guard_temp()
    allocate(slices(3,1))
    ! Remember that Chebyshev collocation nodes end up in reverse order
    if (present(exclude_upper_bound)) then
      slices(1,1) = 1 + exclude_upper_bound(1)
    else
      slices(1,1) = 1
    end if
    if (present(exclude_lower_bound)) then
      slices(2,1) = this%elements() - exclude_lower_bound(1)
    else
      slices(2,1) = this%elements()
    end if
    slices(3,1) = 1
    call this%clean_temp()
  end function cheb1d_scalar_raw_slices

  function cheb1d_scalar_id_to_position(this, id) result(pos)
    !* Author: Chris MacMackin
    !  Date: October 2016
    !
    ! From an ID number (representing the index of the element in this
    ! field's 1-D storage array), the coordinates of a location in the
    ! field with that ID are returned.
    !
    class(cheb1d_scalar_field), intent(in) :: this
    integer, intent(in)                    :: id
      !! The ID number for some location in the field
    real(r8), dimension(:), allocatable    :: pos
      !! The coordinates for this location in the field
    call this%guard_temp()
    allocate(pos(1))
    if (id <= this%elements()) then
      pos(1) = this%colloc_points%array(id)
    else
      error stop ('cheb1d_scalar_field: Invalid ID number provided.')
    end if
    call this%clean_temp()
  end function cheb1d_scalar_id_to_position

  function cheb1d_scalar_array_dx(this, data_array, dir, order) result(res)
    !* Author: Chris MacMackin
    !  Date: October 2016
    !
    ! \(\frac{\partial^{\rm order}}{\partial x_{\rm dir}^{\rm order}}{\rm field}\)
    !
    class(cheb1d_scalar_field), intent(in) :: this
    real(r8), dimension(:), intent(in)     :: data_array
      !! An array holding the datapoints for this field, identical
      !! in layout to that stored the field itself.
    integer, intent(in) :: dir
      !! Direction in which to differentiate
    integer, optional, intent(in) :: order
      !! Order of the derivative, default = 1
    real(r8), dimension(:), allocatable   :: res
      !! The spatial derivative of order `order` taken in direction `dir`
    integer :: i
    call this%guard_temp()
    if (dir==1) then
#:if defined('DEBUG')
      if (.not. this%differentiable) &
        error stop ('Trying to take derivative of undifferentiable instance of '// &
                   '`cheb1d_scalar_field`.')
#:endif
      res = data_array
      call differentiate_1d(res,this%colloc_points%array,order)
    else
      allocate(res(size(data_array)))
      res = 0.0_r8
    end if
    call this%clean_temp()
  end function cheb1d_scalar_array_dx

  subroutine cheb1d_scalar_check_compatible(this,other)
    !* Author: Chris MacMackin
    !  Date: April 2016
    !
    ! Checks whether a field has the same type, and domain as this
    ! one, making it compatible for binary operations. If
    ! incompatible, stops program with an error message.
    !
    class(cheb1d_scalar_field), intent(in) :: this
    class(abstract_field), intent(in) :: other
      !! The field being checked against this one
    character(len=70), parameter :: err_message = 'cheb1d_scalar_field: '//&
         'Error, operation with incompatible fields due to '
    call this%guard_temp(); call other%guard_temp()
    select type(other)
    class is(cheb1d_scalar_field)
      if (any(abs(this%extent - other%extent) > 1.e-15_r8)) &
           error stop (err_message//'different domains.')
    class is(cheb1d_vector_field)
      if (any(abs(this%extent - other%extent) > 1.e-15_r8)) &
           error stop (err_message//'different domains.')
    class is(uniform_scalar_field)
      continue
    class is(uniform_vector_field)
      continue
    class default
      error stop (err_message//'incompatible types.')
    end select
    call this%clean_temp(); call other%clean_temp()
  end subroutine cheb1d_scalar_check_compatible

  subroutine cheb1d_scalar_assign_meta(this, rhs)
    !* Author: Chris MacMackin
    !  Date: April 2016
    !
    ! Assigns all data in `rhs` to `this` except for the actual values
    ! of the field.
    !
    class(cheb1d_scalar_field), intent(inout) :: this
    class(abstract_field), intent(in) :: rhs
<<<<<<< HEAD
=======
      !! If present and false, do not allocate the array of `this`.
    call this%guard_temp(); call rhs%guard_temp()
>>>>>>> ae2aa287
    select type(rhs)
    class is(cheb1d_scalar_field)
      this%extent = rhs%extent
      if (associated(rhs%colloc_points)) then
      !  if (.not. allocated(this%colloc_points)) &
       !   allocate(this%colloc_points(this%elements() + 1))
        if (rhs%differentiable) then
          this%colloc_points => rhs%colloc_points
        else
          allocate(this%colloc_points)
          this%colloc_points = rhs%colloc_points
        end if
      else if (associated(this%colloc_points)) then
        if (rhs%differentiable) then
          nullify(this%colloc_points)
        else
          deallocate(this%colloc_points)
        end if
      end if
    class is(cheb1d_vector_field)
      this%extent = rhs%extent
      if (associated(rhs%colloc_points)) then
        !if (.not. allocated(this%colloc_points)) &
         ! allocate(this%colloc_points(this%elements() + 1))
        if (rhs%differentiable) then
          this%colloc_points => rhs%colloc_points
        else
          allocate(this%colloc_points)
          this%colloc_points = rhs%colloc_points
        end if
      else if (associated(this%colloc_points)) then
        if (rhs%differentiable) then
          nullify(this%colloc_points)
        else
          deallocate(this%colloc_points)
        end if
      end if
    end select
    call this%clean_temp(); call rhs%clean_temp()
  end subroutine cheb1d_scalar_assign_meta

  subroutine cheb1d_scalar_allocate_scalar(this, new_field)
    !* Author: Chris MacMackin
    !  Date: October 2016
    !
    ! Allocates an abstract [[scalar_field(type)]] to have a type
    ! compatible for operations on this field and to be the type
    ! returned by this field's methods which produce scalars.
    !
    class(cheb1d_scalar_field), intent(in)          :: this
    class(scalar_field), allocatable, intent(inout) :: new_field
      !! A field which, upon return, is allocated to be of the same
      !! concrete type as scalar fields produced by `this`.
    call this%guard_temp()
    if (allocated(new_field)) deallocate(new_field)
    allocate(cheb1d_scalar_field :: new_field)
    call this%clean_temp()
  end subroutine cheb1d_scalar_allocate_scalar

  subroutine cheb1d_scalar_allocate_vector(this, new_field)
    !* Author: Chris MacMackin
    !  Date: October 2016
    !
    ! Allocates an abstract [[vector_field(type)]] to have a type
    ! compatible for operations on this field and to be the type
    ! returned by this field's methods which produce vectors.
    !
    class(cheb1d_scalar_field), intent(in)          :: this
    class(vector_field), allocatable, intent(inout) :: new_field
      !! A field which, upon return, is allocated to be of the same
      !! concrete type as vector fields produced by `this`.
    call this%guard_temp()
    if (allocated(new_field)) deallocate(new_field)
    allocate(cheb1d_vector_field :: new_field)
    call this%clean_temp()
  end subroutine cheb1d_scalar_allocate_vector

  subroutine cheb1d_scalar_bound(this,src,boundary,depth,slices)
    !* Author: Chris MacMackin
    !  Date: November 2016
    !
    ! Alters the meta-data of the field to be appropriate for the
    ! specified boundary. Also computes the slices needed to access
    ! the field contents for the specified boundary.
    !
    class(cheb1d_scalar_field), intent(inout)         :: this
    class(array_scalar_field), intent(in)             :: src
      !! The field for which the boundary data is to be provided.
    integer, intent(in)                               :: boundary
      !! Specifies which boundary is to be returned. The boundary
      !! will be the one normal to dimension of number
      !! `abs(boundary)`. If the argument is negative, then the
      !! lower boundary is returned. If positive, then the upper
      !! boundary is returned.
    integer, intent(in)                               :: depth
      !! The number of layers of data-points to return at the
      !! specified boundary.
    integer, dimension(:,:), allocatable, intent(out) :: slices
      !! An array which, on return, contains array slice data which
      !! can be used to construct extract the data for the given field
      !! boundary. The form of the array is
      !! ```
      !! slices(1,i) = start_index
      !! slices(2,i) = end_index
      !! slices(3,i) = stride
      !! ```
    integer :: length
    call this%guard_temp(); call src%guard_temp()
    select type(src)
    class is(cheb1d_scalar_field)
      length = size(src%colloc_points%array)
      select case(boundary)
      case(-1)
        allocate(this%colloc_points)
        allocate(this%colloc_points%array(depth))
        this%colloc_points%array = src%colloc_points%array(length+1-depth:)
        this%extent = [src%colloc_points%array(length+1-depth), &
                      src%colloc_points%array(length)]
        this%differentiable = .false.
        allocate(slices(3,1))
        slices(:,1) = [length+1-depth,length,1]
      case(1)
        allocate(this%colloc_points)
        allocate(this%colloc_points%array(depth))
        this%colloc_points%array = src%colloc_points%array(1:depth)
        this%extent = [src%colloc_points%array(depth), src%colloc_points%array(1)]
        this%differentiable = .false.
        allocate(slices(3,1))
        slices(:,1) = [1,depth,1]
      case default
        this%colloc_points => src%colloc_points
        this%extent = src%extent
        allocate(slices(3,1))
        slices(:,1) = [1,length,1]
      end select
    class default
      error stop ('Trying to compute boundary metadata for type other '// &
                 'than `cheb1d_scalar_field`.')
    end select
    call this%clean_temp(); call src%clean_temp()
  end subroutine cheb1d_scalar_bound

  subroutine cheb1d_scalar_write_hdf(this, hdf_id, dataset_name, error)
    !* Author: Chris MacMackin
    !  Date: November 2016
    !
    ! Writes the contents of the field to a dataset in an HDF
    ! file. The dataset will have an attribute specifying the name of
    ! the field type and an attribute with a zero value, indicating
    ! that this is not a vector field.
    !
    class(cheb1d_scalar_field), intent(in) :: this
    integer(hid_t), intent(in)             :: hdf_id
      !! The identifier for the HDF file/group in which the field
      !! data is to be written.
    character(len=*), intent(in)           :: dataset_name
      !! The name of the dataset to be created in the HDF file
      !! containing this field's data.
    integer, intent(out)                   :: error
      !! An error code which, upon succesful completion of the
      !! routine, is 0. Otherwise, contains the error code returned
      !! by the HDF library.
    call this%guard_temp()
    error = 0
    call this%write_hdf_array(hdf_id, dataset_name, [this%elements()], error)
    if (error /= 0) return
    call h5ltset_attribute_string_f(hdf_id, dataset_name, hdf_field_type_attr, &
                                    hdf_scalar_name, error)
    if (error /= 0) return
    call h5ltset_attribute_int_f(hdf_id, dataset_name, hdf_vector_attr, [0], &
                                 1_size_t, error)
    if (error /= 0) return
    call h5ltset_attribute_double_f(hdf_id, dataset_name, hdf_grid_attr//'1', &
                                    this%colloc_points%array, int(this%elements(),size_t), &
                                    error)
    call this%clean_temp()
  end subroutine cheb1d_scalar_write_hdf

  function cheb1d_scalar_grid_spacing(this) result(grid)
    !* Author: Chris MacMackin
    !  Date: December 2016
    !
    ! Returns a field containing the grid spacing at each point.
    !
    class(cheb1d_scalar_field), intent(in) :: this
    class(vector_field), allocatable       :: grid
      !! A field where the values indicate the grid spacing that
      !! point. Each vector dimension representes the spacing of the
      !! grid in that direction.
    type(cheb1d_vector_field) :: local
    call this%guard_temp()
    call local%assign_subtype_meta_data(this)
    allocate(cheb1d_vector_field :: grid)
    grid = array_vector_field(local, grid_to_spacing(this%colloc_points%array))
    call grid%set_temp()
    call this%clean_temp()
  end function cheb1d_scalar_grid_spacing

  subroutine cheb1d_scalar_force_finalise(this)
    !* Author: Chris MacMackin
    !  Date: January 2017
    !
    ! Deallocates the field data for this object.
    !
    class(cheb1d_scalar_field), intent(in) :: this
    if (.not. this%differentiable) deallocate(this%colloc_points%array)
    call this%force_finalise_array()
  end subroutine cheb1d_scalar_force_finalise

  subroutine cheb1d_scalar_finalise(this)
    !* Author: Chris MacMackin
    !  Date: January 2017
    !
    ! Deallocates the pointer to the field data for this object.
    ! 
    ! @Warning This only works for scalar field objects. For some
    ! reason gfortran segfualts when an elemental or higher rank
    ! finalisation routine is used.
    !
    type(cheb1d_scalar_field), intent(inout) :: this
    if (associated(this%colloc_points)) then
      call this%finalise()
      if (this%differentiable) then
        nullify(this%colloc_points)
      else
        deallocate(this%colloc_points)
      end if
    end if
  end subroutine cheb1d_scalar_finalise


  !=====================================================================
  ! Vector Field Method
  !=====================================================================


  function vector_constructor(numpoints,initializer,lower_bound, &
                              upper_bound, extra_dims) result(field)
    integer, intent(in) :: numpoints
      !! The number of collocation nodes to use when modelling this
      !! field. This corresponds to resolution.
    procedure(vector_init), optional :: initializer
      !! An impure elemental procedure which takes the position in the
      !! fields domain (an 8-byte real) as an argument and returns the
      !! fields value at that position. Default is for field to be zero
      !! everywhere.
    real(r8), intent(in), optional :: lower_bound
      !! The position of the lower bound of the field's domain. Default is -1.0.
    real(r8), intent(in), optional :: upper_bound
      !! The position of the upper bound of the field's domain. Default is 1.0.
    integer, intent(in), optional :: extra_dims
      !! The number of vector components in addition to those parallel
      !! to the spatial directions represented in the grid. Ignored if 
      !! less than 0.
    type(cheb1d_vector_field) :: field
    real(r8), dimension(:), allocatable :: tmp
    integer :: dims
    dims = 1
    if (present(extra_dims)) then
      if (extra_dims > 0) then
        dims = dims + extra_dims
      end if
    end if
    if (present(lower_bound)) then
       field%extent(1) = lower_bound
    else
       field%extent(1) = -1.0_r8
    end if
    if (present(upper_bound)) then
       field%extent(2) = upper_bound
    else
       field%extent(2) = 1.0_r8
    end if
    field%colloc_points => collocation_points(numpoints-1,lower_bound,upper_bound)
    field = array_vector_field(field,numpoints,dims,initializer)
    call field%set_temp()
  end function vector_constructor

  function cheb1d_vector_domain(this) result(res)
    !* Author: Chris MacMackin
    !  Date: March 2016
    !
    ! Accessor for the upper and lower bounds of the domain.
    !
    class(cheb1d_vector_field), intent(in) :: this
    real(r8), dimension(:,:), allocatable :: res
      !* A 2D array of shape \(n \times 2\), where n is the number of
      !  dimensions of the field. Each row contains the lower and the
      !  upper extent of the fields domain in the corresponding 
      !  dimension
    call this%guard_temp()
    allocate(res(1,2))
    res(1,:) = this%extent
    call this%clean_temp()
  end function cheb1d_vector_domain

  impure elemental function cheb1d_vector_dimensions(this) result(res)
    !* Author: Chris MacMackin
    !  Date: March 2016
    !
    ! Accessor for the number of dimensions.
    !
    class(cheb1d_vector_field), intent(in) :: this
    integer :: res
    call this%guard_temp()
    res = 1
    call this%clean_temp()
  end function cheb1d_vector_dimensions

  function cheb1d_vector_resolution(this) result(res)
    !* Author: Chris MacMackin
    !  Date: March 2016
    !
    ! Get the number of data points used to represent the field in
    ! its one dimension.
    !
    class(cheb1d_vector_field), intent(in) :: this
    integer, dimension(:), allocatable :: res
      !! Array of length 1 specifying the number of data points.
    call this%guard_temp()
    allocate(res(1))
    res(1) = this%elements()
    call this%clean_temp()
  end function cheb1d_vector_resolution

  function cheb1d_vector_raw_slices(this,exclude_lower_bound,exclude_upper_bound) &
                                                                        result(slices)
    class(cheb1d_vector_field), intent(in)      :: this
    integer, dimension(:), optional, intent(in) :: exclude_lower_bound
      !! Specifies how many layers of data points should be excluded
      !! from the result at the lower boundary for each
      !! dimension. The number in element `n` of the array indicates
      !! how many layers of cells at the lower boundary normal to
      !! dimension `n` will be ignored. Defaults to 0 for all.
    integer, dimension(:), optional, intent(in) :: exclude_upper_bound
      !! Specifies how many layers of data points should be excluded
      !! from the result at the upper boundary for each
      !! dimension. The number in element `n` of the array indicates
      !! how many layers of cells at the upper boundary normal to
      !! dimension `n` will be ignored. Defaults to 0 for all.
    integer, dimension(:,:), allocatable        :: slices
      !! An array containing array slice data which can be used to
      !! construct the raw representation of a field, with the given
      !! boundary conditions. The form of the array is
      !! ```
      !! slices(1,i) = start_index
      !! slices(2,i) = end_index
      !! slices(3,i) = stride
      !! ```
    call this%guard_temp()
    allocate(slices(3,1))
    ! Remember that Chebyshev collocation nodes end up in reverse order
    if (present(exclude_upper_bound)) then
      slices(1,1) = 1 + exclude_upper_bound(1)
    else
      slices(1,1) = 1
    end if
    if (present(exclude_lower_bound)) then
      slices(2,1) = this%elements() - exclude_lower_bound(1)
    else
      slices(2,1) = this%elements()
    end if
    slices(3,1) = 1
    call this%clean_temp()
  end function cheb1d_vector_raw_slices
  
  function cheb1d_vector_id_to_position(this, id) result(pos)
    !* Author: Chris MacMackin
    !  Date: October 2016
    !
    ! From an ID number (representing the index of the element in this
    ! field's 1-D storage array), the coordinates of a location in the
    ! field with that ID are returned.
    !
    class(cheb1d_vector_field), intent(in) :: this
    integer, intent(in)                    :: id
    !! The ID number for some location in the field
    real(r8), dimension(:), allocatable    :: pos
    !! The coordinates for this location in the field
    call this%guard_temp()
    allocate(pos(1))
    if (id <= this%elements()) then
      pos(1) = this%colloc_points%array(id)
    else
      error stop ('cheb1d_vector_field: Invalid ID number provided.')
    end if
    call this%clean_temp()
  end function cheb1d_vector_id_to_position

  function cheb1d_vector_array_dx(this, data_array, dir, order) &
                                                    result(res)
    !* Author: Chris MacMackin
    !  Date: October 2016
    !
    ! \(\frac{\partial^{\rm order}}{\partial x_{\rm dir}^{\rm order}}{\rm field}\)
    !
    class(cheb1d_vector_field), intent(in) :: this
    integer, intent(in) :: dir
      !! Direction in which to differentiate
    real(r8), dimension(:), intent(in)     :: data_array
      !! An array holding the datapoints for this field, identical
      !! in layout to that stored the field itself.
    integer, optional, intent(in) :: order
      !! Order of the derivative, default = 1
    real(r8), dimension(:), allocatable   :: res
      !! The spatial derivative of order `order` taken in direction `dir`
    call this%guard_temp()
    if (dir==1) then
#:if defined('DEBUG')
      if (.not. this%differentiable) &
        error stop ('Trying to take derivative of undifferentiable instance of '// &
                   '`cheb1d_vector_field`.')
#:endif
      res = data_array
      call differentiate_1d(res,this%colloc_points%array,order)
    else
      allocate(res, mold=data_array)
      res = 0.0
    end if
    call this%clean_temp()
  end function cheb1d_vector_array_dx

  subroutine cheb1d_vector_check_compatible(this,other)
    !* Author: Chris MacMackin
    !  Date: April 2016
    !
    ! Checks whether a field has the same type, and domain as this
    ! one, making it compatible for binary operations. If
    ! incompatible, stops program with an error message.
    !
    class(cheb1d_vector_field), intent(in) :: this
    class(abstract_field), intent(in) :: other
      !! The field being checked against this one
    character(len=70), parameter :: err_message = 'cheb1d_vector_field: '//&
         'Error, operation with incompatible fields due to '
    call this%guard_temp(); call other%guard_temp()
    select type(other)
    class is(cheb1d_scalar_field)
      if (any(abs(this%extent - other%extent) > 1.e-15_r8)) &
           error stop (err_message//'different domains.')
    class is(cheb1d_vector_field)
      if (any(abs(this%extent - other%extent) > 1.e-15_r8)) &
           error stop (err_message//'different domains.')
    class is(uniform_scalar_field)
      continue
    class is(uniform_vector_field)
      continue
    class default
      error stop (err_message//'incompatible types.')
    end select
    call this%clean_temp(); call other%clean_temp()
  end subroutine cheb1d_vector_check_compatible

  subroutine cheb1d_vector_assign_meta(this, rhs)
    !* Author: Chris MacMackin
    !  Date: April 2016
    !
    ! Assigns all data in `rhs` to `this` except for the actual values
    ! of the field.
    !
    class(cheb1d_vector_field), intent(inout) :: this
    class(abstract_field), intent(in) :: rhs
      !! If present and false, do not allocate the array of `this`.
    call this%guard_temp(); call rhs%guard_temp()
    select type(rhs)
    class is(cheb1d_scalar_field)
      this%extent = rhs%extent
      if (associated(rhs%colloc_points)) then
        !if (.not. allocated(this%colloc_points)) &
        !  allocate(this%colloc_points(this%elements()))
        if (rhs%differentiable) then
          this%colloc_points => rhs%colloc_points
        else
          allocate(this%colloc_points)
          this%colloc_points = rhs%colloc_points
        end if
      else if (associated(this%colloc_points)) then
        if (rhs%differentiable) then
          nullify(this%colloc_points)
        else
          deallocate(this%colloc_points)
        end if
      end if
    class is(cheb1d_vector_field)
      this%extent = rhs%extent
      if (associated(rhs%colloc_points)) then
        !if (.not. allocated(this%colloc_points)) &
        !  allocate(this%colloc_points(this%elements()))
        if (rhs%differentiable) then
          this%colloc_points => rhs%colloc_points
        else
          allocate(this%colloc_points)
          this%colloc_points = rhs%colloc_points
        end if
      else if (associated(this%colloc_points)) then
        if (rhs%differentiable) then
          nullify(this%colloc_points)
        else
          deallocate(this%colloc_points)
        end if
      end if
    end select
    call this%clean_temp(); call rhs%clean_temp()
  end subroutine cheb1d_vector_assign_meta

  subroutine cheb1d_vector_allocate_scalar(this, new_field)
    !* Author: Chris MacMackin
    !  Date: October 2016
    !
    ! Allocates an abstract [[scalar_field(type)]] to have a type
    ! compatible for operations on this field and to be the type
    ! returned by this field's methods which produce scalars.
    !
    class(cheb1d_vector_field), intent(in)          :: this
    class(scalar_field), allocatable, intent(inout) :: new_field
      !! A field which, upon return, is allocated to be of the same
      !! concrete type as scalar fields produced by `this`.
    call this%guard_temp()
    if (allocated(new_field)) deallocate(new_field)
    allocate(cheb1d_scalar_field :: new_field)
    call this%clean_temp()
  end subroutine cheb1d_vector_allocate_scalar

  subroutine cheb1d_vector_allocate_vector(this, new_field)
    !* Author: Chris MacMackin
    !  Date: October 2016
    !
    ! Allocates an abstract [[vector_field(type)]] to have a type
    ! compatible for operations on this field and to be the type
    ! returned by this field's methods which produce vectors.
    !
    class(cheb1d_vector_field), intent(in)          :: this
    class(vector_field), allocatable, intent(inout) :: new_field
      !! A field which, upon return, is allocated to be of the same
      !! concrete type as vector fields produced by `this`.
    call this%guard_temp()
    if (allocated(new_field)) deallocate(new_field)
    allocate(cheb1d_vector_field :: new_field)
    call this%clean_temp()
  end subroutine cheb1d_vector_allocate_vector

  subroutine cheb1d_vector_bound(this,src,boundary,depth,slices)
    !* Author: Chris MacMackin
    !  Date: November 2016
    !
    ! Alters the meta-data of the field to be appropriate for the
    ! specified boundary. Also computes the slices needed to access
    ! the field contents for the specified boundary.
    !
    class(cheb1d_vector_field), intent(inout)         :: this
    class(array_vector_field), intent(in)             :: src
      !! The field for which the boundary data is to be provided.
    integer, intent(in)                               :: boundary
      !! Specifies which boundary is to be returned. The boundary
      !! will be the one normal to dimension of number
      !! `abs(boundary)`. If the argument is negative, then the
      !! lower boundary is returned. If positive, then the upper
      !! boundary is returned.
    integer, intent(in)                               :: depth
      !! The number of layers of data-points to return at the
      !! specified boundary.
    integer, dimension(:,:), allocatable, intent(out) :: slices
      !! An array which, on return, contains array slice data which
      !! can be used to construct extract the data for the given field
      !! boundary. The form of the array is
      !! ```
      !! slices(1,i) = start_index
      !! slices(2,i) = end_index
      !! slices(3,i) = stride
      !! ```
    integer :: length
    call this%guard_temp(); call src%guard_temp()
    select type(src)
    class is(cheb1d_vector_field)
      length = size(src%colloc_points%array)
      select case(boundary)
      case(-1)
        allocate(this%colloc_points)
        allocate(this%colloc_points%array(depth))
        this%colloc_points%array = src%colloc_points%array(length+1-depth:)
        this%extent = [src%colloc_points%array(length+1-depth), &
                      src%colloc_points%array(length)]
        this%differentiable = .false.
        allocate(slices(3,1))
        slices(:,1) = [length+1-depth,length,1]
      case(1)
        allocate(this%colloc_points)
        allocate(this%colloc_points%array(depth))
        this%colloc_points%array = src%colloc_points%array(1:depth)
        this%extent = [src%colloc_points%array(depth), &
                      src%colloc_points%array(1)]
        this%differentiable = .false.
        allocate(slices(3,1))
        slices(:,1) = [1,depth,1]
      case default
        this%colloc_points => src%colloc_points
        this%extent = src%extent
        allocate(slices(3,1))
        slices(:,1) = [1,length,1]
      end select
    class default
      error stop ('Trying to compute boundary metadata for type other '// &
                 'than `cheb1d_vector_field`.')
    end select
    call this%clean_temp(); call src%clean_temp()
  end subroutine cheb1d_vector_bound
  
  subroutine cheb1d_vector_write_hdf(this, hdf_id, dataset_name, error)
    !* Author: Chris MacMackin
    !  Date: November 2016
    !
    ! Writes the contents of the field to a dataset in an HDF
    ! file. The dataset will have an attribute specifying the name of
    ! the field type and an attribute with a non-zero value,
    ! indicating that this is a vector field.
    !
    class(cheb1d_vector_field), intent(in) :: this
    integer(hid_t), intent(in)             :: hdf_id
      !! The identifier for the HDF file/group in which the field
      !! data is to be written.
    character(len=*), intent(in)           :: dataset_name
      !! The name of the dataset to be created in the HDF file
      !! containing this field's data.
    integer, intent(out)                   :: error
      !! An error code which, upon succesful completion of the
      !! routine, is 0. Otherwise, contains the error code returned
      !! by the HDF library.
    call this%guard_temp()
    error = 0
    call this%write_hdf_array(hdf_id, dataset_name, [this%elements()], error)
    if (error /= 0) return
    call h5ltset_attribute_string_f(hdf_id, dataset_name, hdf_field_type_attr, &
                                    hdf_vector_name, error)
    if (error /= 0) return
    call h5ltset_attribute_int_f(hdf_id, dataset_name, hdf_vector_attr, [1], &
                                 1_size_t, error)
    if (error /= 0) return
    call h5ltset_attribute_double_f(hdf_id, dataset_name, hdf_grid_attr//'1', &
                                    this%colloc_points%array, int(this%elements(),size_t), &
                                    error)
    call this%clean_temp()
  end subroutine cheb1d_vector_write_hdf

  function cheb1d_vector_grid_spacing(this) result(grid)
    !* Author: Chris MacMackin
    !  Date: December 2016
    !
    ! Returns a field containing the grid spacing at each point.
    !
    class(cheb1d_vector_field), intent(in) :: this
    class(vector_field), allocatable       :: grid
      !! A field where the values indicate the grid spacing that
      !! point. Each vector dimension representes the spacing of the
      !! grid in that direction.
    call this%guard_temp()
    allocate(cheb1d_vector_field :: grid)
    grid = array_vector_field(this, grid_to_spacing(this%colloc_points%array))
    call grid%set_temp()
    call this%clean_temp()
  end function cheb1d_vector_grid_spacing

  subroutine cheb1d_vector_force_finalise(this)
    !* Author: Chris MacMackin
    !  Date: January 2017
    !
    ! Deallocates the field data for this object.
    !
    class(cheb1d_vector_field), intent(in) :: this
    if (.not. this%differentiable) deallocate(this%colloc_points%array)
    call this%force_finalise_array()
  end subroutine cheb1d_vector_force_finalise

  subroutine cheb1d_vector_finalise(this)
    !* Author: Chris MacMackin
    !  Date: January 2017
    !
    ! Deallocates the field data for this object.
    !
    ! @Warning This only works for scalar field objects. For some
    ! reason gfortran segfualts when an elemental or higher rank
    ! finalisation routine is used.
    !
    type(cheb1d_vector_field), intent(inout) :: this
    if (associated(this%colloc_points)) then
      call this%finalise()
      if (this%differentiable) then
        nullify(this%colloc_points)
      else
        deallocate(this%colloc_points)
      end if
    end if
  end subroutine cheb1d_vector_finalise

end module cheb1d_fields_mod<|MERGE_RESOLUTION|>--- conflicted
+++ resolved
@@ -421,11 +421,7 @@
     !
     class(cheb1d_scalar_field), intent(inout) :: this
     class(abstract_field), intent(in) :: rhs
-<<<<<<< HEAD
-=======
-      !! If present and false, do not allocate the array of `this`.
     call this%guard_temp(); call rhs%guard_temp()
->>>>>>> ae2aa287
     select type(rhs)
     class is(cheb1d_scalar_field)
       this%extent = rhs%extent
